<?xml version="1.0" encoding="UTF-8"?>
<!--
  ~ Copyright 2013 Simeon Malchev
  ~
  ~ Licensed under the Apache License, Version 2.0 (the "License");
  ~ you may not use this file except in compliance with the License.
  ~ You may obtain a copy of the License at
  ~
  ~     http://www.apache.org/licenses/LICENSE-2.0
  ~
  ~ Unless required by applicable law or agreed to in writing, software
  ~ distributed under the License is distributed on an "AS IS" BASIS,
  ~ WITHOUT WARRANTIES OR CONDITIONS OF ANY KIND, either express or implied.
  ~ See the License for the specific language governing permissions and
  ~ limitations under the License.
  -->
<project xmlns="http://maven.apache.org/POM/4.0.0" xmlns:xsi="http://www.w3.org/2001/XMLSchema-instance" xsi:schemaLocation="http://maven.apache.org/POM/4.0.0 http://maven.apache.org/xsd/maven-4.0.0.xsd">

    <modelVersion>4.0.0</modelVersion>

    <groupId>org.vibur</groupId>
    <artifactId>vibur-dbcp</artifactId>
    <version>6.0-SNAPSHOT</version>
    <packaging>bundle</packaging>

    <name>Vibur Database Connections Pool</name>
    <description>
        Concurrent, fast, and fully-featured JDBC connection pool, which provides a non-starvation guarantee for application
        threads, slow SQL queries detection and logging, and Hibernate integration, among other features.
    </description>
    <url>http://www.vibur.org</url>
    <inceptionYear>2013</inceptionYear>

    <licenses>
        <license>
            <name>The Apache Software License, Version 2.0</name>
            <url>http://www.apache.org/licenses/LICENSE-2.0.txt</url>
            <distribution>repo</distribution>
        </license>
    </licenses>

    <!--<parent>-->
        <!--<groupId>org.sonatype.oss</groupId>-->
        <!--<artifactId>oss-parent</artifactId>-->
        <!--<version>7</version>-->
    <!--</parent>-->

    <scm>
        <connection>scm:git:https://github.com/vibur/vibur-dbcp.git/</connection>
        <developerConnection>scm:git:https://github.com/vibur/vibur-dbcp.git/</developerConnection>
        <url>https://github.com/vibur/vibur-dbcp/tree/master/</url>
      <tag>HEAD</tag>
  </scm>

    <developers>
        <developer>
            <name>Simeon Malchev</name>
            <email>simeon.malchev@gmail.com</email>
            <id>simeonmalchev</id>
            <url>http://simeonmalchev.com</url>
            <timezone>+10</timezone>
            <roles>
                <role>owner</role>
                <role>developer</role>
            </roles>
        </developer>
    </developers>

    <organization>
        <name>vibur.org</name>
        <url>http://www.vibur.org</url>
    </organization>

    <issueManagement>
        <system>https://github.com</system>
        <url>https://github.com/vibur/vibur-dbcp/issues</url>
    </issueManagement>

    <properties>
        <project.build.sourceEncoding>UTF-8</project.build.sourceEncoding>
        <project.reporting.outputEncoding>UTF-8</project.reporting.outputEncoding>

        <java.version>1.6</java.version>
        <vibur.osgi.version>6.0</vibur.osgi.version>
        <slf4j.version>1.7.2</slf4j.version>
        <concurrentlinkedhashmap-lru.version>1.4.2</concurrentlinkedhashmap-lru.version>

        <junit.version>4.11</junit.version>
        <mockito-all.version>1.9.5</mockito-all.version>
        <hsqldb.version>2.3.0</hsqldb.version>

        <maven.compiler.plugin.version>2.3.2</maven.compiler.plugin.version>
        <maven.bundle.plugin.version>3.0.0</maven.bundle.plugin.version>
        <maven.release.plugin.version>2.4.2</maven.release.plugin.version>
        <maven.javadoc.plugin.version>2.8</maven.javadoc.plugin.version>
        <maven.jar.plugin.version>2.4</maven.jar.plugin.version>
        <maven.source.plugin.version>2.1.2</maven.source.plugin.version>
    </properties>

    <dependencies>
        <dependency>
            <groupId>org.vibur</groupId>
            <artifactId>vibur-object-pool</artifactId>
            <version>6.0-SNAPSHOT</version>
        </dependency>

        <dependency>
            <groupId>org.slf4j</groupId>
            <artifactId>slf4j-api</artifactId>
            <version>${slf4j.version}</version>
        </dependency>
        <dependency>
            <groupId>org.slf4j</groupId>
            <artifactId>slf4j-log4j12</artifactId>
            <version>${slf4j.version}</version>
            <scope>test</scope>
        </dependency>

        <!-- ConcurrentLinkedHashMap dependency is used for JDBC statement caching only,
             that is disabled by default. If the client's application doesn't
             enable the statement caching, it may safely exclude this dependency. -->
        <dependency>
            <groupId>com.googlecode.concurrentlinkedhashmap</groupId>
            <artifactId>concurrentlinkedhashmap-lru</artifactId>
            <version>${concurrentlinkedhashmap-lru.version}</version>
        </dependency>

        <dependency>
            <groupId>org.hsqldb</groupId>
            <artifactId>hsqldb</artifactId>
            <version>${hsqldb.version}</version>
            <scope>test</scope>
        </dependency>
        <dependency>
            <groupId>org.hsqldb</groupId>
            <artifactId>sqltool</artifactId>
            <version>${hsqldb.version}</version>
            <scope>test</scope>
        </dependency>

        <dependency>
            <groupId>org.mockito</groupId>
            <artifactId>mockito-all</artifactId>
            <version>${mockito-all.version}</version>
            <scope>test</scope>
        </dependency>
        <dependency>
            <groupId>junit</groupId>
            <artifactId>junit</artifactId>
            <version>${junit.version}</version>
            <scope>test</scope>
        </dependency>
    </dependencies>

    <build>
        <plugins>
            <plugin>
                <groupId>org.apache.maven.plugins</groupId>
                <artifactId>maven-compiler-plugin</artifactId>
                <version>${maven.compiler.plugin.version}</version>
                <configuration>
                    <source>${java.version}</source>
                    <target>${java.version}</target>
                </configuration>
            </plugin>

            <plugin>
                <groupId>org.apache.felix</groupId>
                <artifactId>maven-bundle-plugin</artifactId>
                <version>${maven.bundle.plugin.version}</version>
                <extensions>true</extensions>
                <configuration>
                    <instructions>
                        <Bundle-Name>${project.artifactId}</Bundle-Name>
                        <Export-Package>
                            org.vibur.dbcp,
                            org.vibur.dbcp.jmx,
                            org.vibur.dbcp.hook,
<<<<<<< HEAD
                            org.vibur.dbcp.restriction
=======
                            org.vibur.dbcp.listener
>>>>>>> d6e3131c
                        </Export-Package>
                        <Import-Package>
                            javax.sql,
                            javax.naming,
                            javax.naming.spi,
                            javax.management,
                            org.slf4j;version="[${version;===;${slf4j.version}},${version;+;${slf4j.version}})",
                            com.googlecode.concurrentlinkedhashmap;version="[${version;===;${concurrentlinkedhashmap-lru.version}},${version;+;${concurrentlinkedhashmap-lru.version}})";resolution:=optional,
                            org.vibur.objectpool;version="[${version;==;${vibur.osgi.version}},${version;+;${vibur.osgi.version}})",
                            org.vibur.objectpool.listener;version="[${version;==;${vibur.osgi.version}},${version;+;${vibur.osgi.version}})",
                            org.vibur.objectpool.reducer;version="[${version;==;${vibur.osgi.version}},${version;+;${vibur.osgi.version}})"
                        </Import-Package>
                        <Bundle-SymbolicName>${project.groupId}.${project.artifactId}</Bundle-SymbolicName>
                        <DynamicImport-Package>*</DynamicImport-Package>
                    </instructions>
                </configuration>
                <executions>
                    <execution>
                        <id>bundle-manifest</id>
                        <phase>process-classes</phase>
                        <goals>
                            <goal>manifest</goal>
                        </goals>
                    </execution>
                </executions>
            </plugin>

            <plugin>
                <groupId>org.apache.maven.plugins</groupId>
                <artifactId>maven-release-plugin</artifactId>
                <version>${maven.release.plugin.version}</version>
				<dependencies>
					<dependency>
						<groupId>org.apache.maven.scm</groupId>
						<artifactId>maven-scm-provider-gitexe</artifactId>
						<version>1.8.1</version>
					</dependency>
				</dependencies>
                <configuration>
                    <goals>deploy</goals>
                </configuration>
            </plugin>

            <plugin>
                <groupId>org.apache.maven.plugins</groupId>
                <artifactId>maven-javadoc-plugin</artifactId>
                <version>${maven.javadoc.plugin.version}</version>
                <configuration>
                    <reportOutputDirectory>${project.basedir}</reportOutputDirectory>
                    <destDir>doc</destDir>
                </configuration>
                <executions>
                    <execution>
                        <id>aggregate</id>
                        <goals>
                            <goal>aggregate</goal>
                        </goals>
                        <phase>site</phase>
                    </execution>
                </executions>
            </plugin>

            <plugin>
                <groupId>org.apache.maven.plugins</groupId>
                <artifactId>maven-jar-plugin</artifactId>
                <version>${maven.jar.plugin.version}</version>
                <executions>
                    <execution>
                        <goals>
                            <goal>test-jar</goal>
                        </goals>
                    </execution>
                </executions>
            </plugin>

            <plugin>
                <groupId>org.apache.maven.plugins</groupId>
                <artifactId>maven-source-plugin</artifactId>
                <version>${maven.source.plugin.version}</version>
                <executions>
                    <execution>
                        <id>attach-sources</id>
                        <phase>verify</phase>
                        <goals>
                            <goal>jar-no-fork</goal>
                        </goals>
                    </execution>
                    <execution>
                        <id>deploy-sources</id>
                        <goals>
                            <goal>jar</goal>
                        </goals>
                    </execution>
                </executions>
            </plugin>
        </plugins>
    </build>

</project><|MERGE_RESOLUTION|>--- conflicted
+++ resolved
@@ -176,11 +176,8 @@
                             org.vibur.dbcp,
                             org.vibur.dbcp.jmx,
                             org.vibur.dbcp.hook,
-<<<<<<< HEAD
+                            org.vibur.dbcp.listener,
                             org.vibur.dbcp.restriction
-=======
-                            org.vibur.dbcp.listener
->>>>>>> d6e3131c
                         </Export-Package>
                         <Import-Package>
                             javax.sql,
