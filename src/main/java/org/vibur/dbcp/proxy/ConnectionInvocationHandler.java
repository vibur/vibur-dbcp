--- conflicted
+++ resolved
@@ -1,142 +1,139 @@
-/**
- * Copyright 2013 Simeon Malchev
- *
- * Licensed under the Apache License, Version 2.0 (the "License");
- * you may not use this file except in compliance with the License.
- * You may obtain a copy of the License at
- *
- *     http://www.apache.org/licenses/LICENSE-2.0
- *
- * Unless required by applicable law or agreed to in writing, software
- * distributed under the License is distributed on an "AS IS" BASIS,
- * WITHOUT WARRANTIES OR CONDITIONS OF ANY KIND, either express or implied.
- * See the License for the specific language governing permissions and
- * limitations under the License.
- */
-
-package org.vibur.dbcp.proxy;
-
-import org.vibur.dbcp.ViburDBCPConfig;
-import org.vibur.dbcp.cache.ConnMethodKey;
-import org.vibur.dbcp.cache.StatementCache;
-import org.vibur.dbcp.cache.StatementVal;
-import org.vibur.dbcp.pool.ConnHolder;
-import org.vibur.dbcp.pool.PoolOperations;
-<<<<<<< HEAD
-import org.vibur.dbcp.restriction.ConnectionRestriction;
-import org.vibur.dbcp.restriction.QueryRestriction;
-=======
-import org.vibur.dbcp.util.collector.ExceptionCollectorImpl;
->>>>>>> 8a5d22b4
-
-import java.lang.reflect.Method;
-import java.sql.Connection;
-import java.sql.DatabaseMetaData;
-import java.sql.SQLException;
-import java.sql.Statement;
-import java.util.Set;
-
-/**
- * @author Simeon Malchev
- */
-public class ConnectionInvocationHandler extends AbstractInvocationHandler<Connection> implements TargetInvoker {
-
-    private final ConnHolder conn;
-    private final ViburDBCPConfig config;
-
-    private final PoolOperations poolOperations;
-
-    private final QueryRestriction restriction;
-    private final Set<String> forbiddenMethods;
-
-    public ConnectionInvocationHandler(ConnHolder conn, ViburDBCPConfig config) {
-        super(conn.value(), config, new ExceptionCollectorImpl(config));
-        this.conn = conn;
-        this.config = config;
-        this.poolOperations = config.getPoolOperations();
-
-        ConnectionRestriction cr = config.getConnectionRestriction();
-        if (cr != null) {
-            this.restriction = cr.getQueryRestriction();
-            this.forbiddenMethods = cr.getForbiddenMethods();
-        } else {
-            this.restriction = null;
-            this.forbiddenMethods = null;
-        }
-    }
-
-    @SuppressWarnings("unchecked")
-    protected Object doInvoke(Connection proxy, Method method, Object[] args) throws Throwable {
-        String methodName = method.getName();
-        checkMethodRestrictions(methodName);
-
-        boolean aborted = methodName == "abort";
-        if (aborted || methodName == "close")
-            return processCloseOrAbort(aborted, method, args);
-        if (methodName == "isClosed")
-            return isClosed();
-
-        if (methodName == "isValid")
-            return isClosed() ? false : targetInvoke(method, args);
-
-        ensureNotClosed(); // all other Connection interface methods cannot work if the JDBC Connection is closed
-
-        // Methods which results have to be proxied so that when getConnection() is called
-        // on their results the return value to be the current JDBC Connection proxy.
-        if (methodName == "createStatement") { // *3
-            StatementVal statement = getUncachedStatement(method, args);
-            return Proxy.newStatement(statement, proxy, config, getExceptionCollector());
-        }
-        if (methodName == "prepareStatement") { // *6
-            checkQueryRestrictions(methodName, args, restriction);
-            StatementVal pStatement = getCachedStatement(method, args);
-            return Proxy.newPreparedStatement(pStatement, proxy, config, getExceptionCollector());
-        }
-        if (methodName == "prepareCall") { // *3
-            checkQueryRestrictions(methodName, args, restriction);
-            StatementVal cStatement = getCachedStatement(method, args);
-            return Proxy.newCallableStatement(cStatement, proxy, config, getExceptionCollector());
-        }
-        if (methodName == "getMetaData") { // *1
-            DatabaseMetaData rawDatabaseMetaData = (DatabaseMetaData) targetInvoke(method, args);
-            return Proxy.newDatabaseMetaData(rawDatabaseMetaData, proxy, config, getExceptionCollector());
-        }
-
-        return super.doInvoke(proxy, method, args);
-    }
-
-    private void checkMethodRestrictions(String methodName) throws SQLException {
-        if (forbiddenMethods != null && forbiddenMethods.contains(methodName))
-            throw new SQLException("Attempted to call a restricted Connection method " + methodName);
-    }
-
-    /**
-     * Returns <i>a possibly</i> cached StatementVal object for the given proxied Connection object and the
-     * invoked on it prepareXYZ Method with the given args.
-     *
-     * @param method the invoked method
-     * @param args the invoked method arguments
-     * @return a retrieved from the cache or newly created StatementVal holder object wrapping the raw JDBC Statement object
-     * @throws Throwable if the invoked underlying prepareXYZ method throws an exception
-     */
-    private StatementVal getCachedStatement(Method method, Object[] args) throws Throwable {
-        StatementCache statementCache = config.getStatementCache();
-        if (statementCache != null)
-            return statementCache.retrieve(new ConnMethodKey(getTarget(), method, args), this);
-        else
-            return getUncachedStatement(method, args);
-    }
-
-    private StatementVal getUncachedStatement(Method method, Object[] args) throws Throwable {
-        Statement rawStatement = (Statement) targetInvoke(method, args);
-        return new StatementVal(rawStatement, null);
-    }
-
-    private Object processCloseOrAbort(boolean aborted, Method method, Object[] args) throws Throwable {
-        if (aborted)
-            targetInvoke(method, args); // executes the abort() call, which in turn may throw an exception
-        if (!getAndSetClosed())
-            poolOperations.restore(conn, aborted, getExceptionCollector().getExceptions());
-        return null;
-    }
-}
+/**
+ * Copyright 2013 Simeon Malchev
+ *
+ * Licensed under the Apache License, Version 2.0 (the "License");
+ * you may not use this file except in compliance with the License.
+ * You may obtain a copy of the License at
+ *
+ *     http://www.apache.org/licenses/LICENSE-2.0
+ *
+ * Unless required by applicable law or agreed to in writing, software
+ * distributed under the License is distributed on an "AS IS" BASIS,
+ * WITHOUT WARRANTIES OR CONDITIONS OF ANY KIND, either express or implied.
+ * See the License for the specific language governing permissions and
+ * limitations under the License.
+ */
+
+package org.vibur.dbcp.proxy;
+
+import org.vibur.dbcp.ViburDBCPConfig;
+import org.vibur.dbcp.cache.ConnMethodKey;
+import org.vibur.dbcp.cache.StatementCache;
+import org.vibur.dbcp.cache.StatementVal;
+import org.vibur.dbcp.pool.ConnHolder;
+import org.vibur.dbcp.pool.PoolOperations;
+import org.vibur.dbcp.restriction.ConnectionRestriction;
+import org.vibur.dbcp.restriction.QueryRestriction;
+import org.vibur.dbcp.util.collector.ExceptionCollectorImpl;
+
+import java.lang.reflect.Method;
+import java.sql.Connection;
+import java.sql.DatabaseMetaData;
+import java.sql.SQLException;
+import java.sql.Statement;
+import java.util.Set;
+
+/**
+ * @author Simeon Malchev
+ */
+public class ConnectionInvocationHandler extends AbstractInvocationHandler<Connection> implements TargetInvoker {
+
+    private final ConnHolder conn;
+    private final ViburDBCPConfig config;
+
+    private final PoolOperations poolOperations;
+
+    private final QueryRestriction restriction;
+    private final Set<String> forbiddenMethods;
+
+    public ConnectionInvocationHandler(ConnHolder conn, ViburDBCPConfig config) {
+        super(conn.value(), config, new ExceptionCollectorImpl(config));
+        this.conn = conn;
+        this.config = config;
+        this.poolOperations = config.getPoolOperations();
+
+        ConnectionRestriction cr = config.getConnectionRestriction();
+        if (cr != null) {
+            this.restriction = cr.getQueryRestriction();
+            this.forbiddenMethods = cr.getForbiddenMethods();
+        } else {
+            this.restriction = null;
+            this.forbiddenMethods = null;
+        }
+    }
+
+    @SuppressWarnings("unchecked")
+    protected Object doInvoke(Connection proxy, Method method, Object[] args) throws Throwable {
+        String methodName = method.getName();
+        checkMethodRestrictions(methodName);
+
+        boolean aborted = methodName == "abort";
+        if (aborted || methodName == "close")
+            return processCloseOrAbort(aborted, method, args);
+        if (methodName == "isClosed")
+            return isClosed();
+
+        if (methodName == "isValid")
+            return isClosed() ? false : targetInvoke(method, args);
+
+        ensureNotClosed(); // all other Connection interface methods cannot work if the JDBC Connection is closed
+
+        // Methods which results have to be proxied so that when getConnection() is called
+        // on their results the return value to be the current JDBC Connection proxy.
+        if (methodName == "createStatement") { // *3
+            StatementVal statement = getUncachedStatement(method, args);
+            return Proxy.newStatement(statement, proxy, config, getExceptionCollector());
+        }
+        if (methodName == "prepareStatement") { // *6
+            checkQueryRestrictions(methodName, args, restriction);
+            StatementVal pStatement = getCachedStatement(method, args);
+            return Proxy.newPreparedStatement(pStatement, proxy, config, getExceptionCollector());
+        }
+        if (methodName == "prepareCall") { // *3
+            checkQueryRestrictions(methodName, args, restriction);
+            StatementVal cStatement = getCachedStatement(method, args);
+            return Proxy.newCallableStatement(cStatement, proxy, config, getExceptionCollector());
+        }
+        if (methodName == "getMetaData") { // *1
+            DatabaseMetaData rawDatabaseMetaData = (DatabaseMetaData) targetInvoke(method, args);
+            return Proxy.newDatabaseMetaData(rawDatabaseMetaData, proxy, config, getExceptionCollector());
+        }
+
+        return super.doInvoke(proxy, method, args);
+    }
+
+    private void checkMethodRestrictions(String methodName) throws SQLException {
+        if (forbiddenMethods != null && forbiddenMethods.contains(methodName))
+            throw new SQLException("Attempted to call a restricted Connection method " + methodName);
+    }
+
+    /**
+     * Returns <i>a possibly</i> cached StatementVal object for the given proxied Connection object and the
+     * invoked on it prepareXYZ Method with the given args.
+     *
+     * @param method the invoked method
+     * @param args the invoked method arguments
+     * @return a retrieved from the cache or newly created StatementVal holder object wrapping the raw JDBC Statement object
+     * @throws Throwable if the invoked underlying prepareXYZ method throws an exception
+     */
+    private StatementVal getCachedStatement(Method method, Object[] args) throws Throwable {
+        StatementCache statementCache = config.getStatementCache();
+        if (statementCache != null)
+            return statementCache.retrieve(new ConnMethodKey(getTarget(), method, args), this);
+        else
+            return getUncachedStatement(method, args);
+    }
+
+    private StatementVal getUncachedStatement(Method method, Object[] args) throws Throwable {
+        Statement rawStatement = (Statement) targetInvoke(method, args);
+        return new StatementVal(rawStatement, null);
+    }
+
+    private Object processCloseOrAbort(boolean aborted, Method method, Object[] args) throws Throwable {
+        if (aborted)
+            targetInvoke(method, args); // executes the abort() call, which in turn may throw an exception
+        if (!getAndSetClosed())
+            poolOperations.restore(conn, aborted, getExceptionCollector().getExceptions());
+        return null;
+    }
+}