/**
 * Copyright 2013 Simeon Malchev
 *
 * Licensed under the Apache License, Version 2.0 (the "License");
 * you may not use this file except in compliance with the License.
 * You may obtain a copy of the License at
 *
 *     http://www.apache.org/licenses/LICENSE-2.0
 *
 * Unless required by applicable law or agreed to in writing, software
 * distributed under the License is distributed on an "AS IS" BASIS,
 * WITHOUT WARRANTIES OR CONDITIONS OF ANY KIND, either express or implied.
 * See the License for the specific language governing permissions and
 * limitations under the License.
 */

package org.vibur.dbcp.proxy;

import org.slf4j.Logger;
import org.slf4j.LoggerFactory;
import org.vibur.dbcp.ViburDBCPConfig;
import org.vibur.dbcp.ViburDBCPException;
import org.vibur.dbcp.restriction.QueryRestriction;

import java.lang.reflect.InvocationTargetException;
import java.lang.reflect.Method;
import java.sql.SQLException;
import java.util.Arrays;
import java.util.concurrent.atomic.AtomicBoolean;

<<<<<<< HEAD
import static org.vibur.dbcp.util.FormattingUtils.getPoolName;
import static org.vibur.dbcp.util.QueryValidatorUtils.isQueryAllowed;
=======
import static org.vibur.dbcp.util.ViburUtils.getPoolName;
>>>>>>> 9582e3c3

/**
* @author Simeon Malchev
*/
public abstract class AbstractInvocationHandler<T> implements TargetInvoker {

    private static final Logger logger = LoggerFactory.getLogger(AbstractInvocationHandler.class);

    /** The real (raw) object which we're dynamically proxy-ing.
     *  For example, the underlying JDBC Connection, the underlying JDBC Statement, etc. */
    private final T target;
    private final ViburDBCPConfig config;

    private final AtomicBoolean logicallyClosed = new AtomicBoolean(false);

    public AbstractInvocationHandler(T target, ViburDBCPConfig config) {
        if (target == null || config == null)
            throw new NullPointerException();
        this.target = target;
        this.config = config;
    }

    /** {@inheritDoc} */
    @SuppressWarnings("unchecked")
    public final Object invoke(Object proxy, Method method, Object[] args) throws Throwable {
        if (logger.isTraceEnabled())
            logger.trace("Calling {} with args {} on {}", method, args, target);

        String methodName = method.getName();

        if (methodName == "equals")
            return proxy == args[0];
        if (methodName == "hashCode")
            return System.identityHashCode(proxy);
        if (methodName == "toString")
            return "Proxy for: " + target;

        if (methodName == "unwrap")
            return unwrap((Class<T>) args[0]);
        if (methodName == "isWrapperFor")
            return isWrapperFor((Class<?>) args[0]);

        try {
            return doInvoke((T) proxy, method, args);
        } catch (ViburDBCPException e) {
            logger.error("The invocation of {} with args {} on {} threw:",
                    method, Arrays.toString(args), target, e);
            Throwable cause = e.getCause();
            if (cause instanceof SQLException)
                throw cause; // throw the original SQLException which have caused the ViburDBCPException
            throw e; // not expected to happen
        }
    }

    /**
     * By default forwards the call to the original method of the proxied object. This method will be overridden
     * in the AbstractInvocationHandler subclasses, and will be the place to implement the specific to these
     * subclasses logic for methods invocation handling.
     */
    protected Object doInvoke(T proxy, Method method, Object[] args) throws Throwable {
        return targetInvoke(method, args);
    }

    /** {@inheritDoc} */
    public final Object targetInvoke(Method method, Object[] args) throws Throwable {
        try {
            return method.invoke(target, args);  // the real method call on the real underlying (proxied) object
        } catch (InvocationTargetException e) {
            logInvokeFailure(method, args, e);
            Throwable cause = e.getCause();
            if (cause == null)
                cause = e;
            config.getExceptionCollector().addException(cause);
            if (cause instanceof SQLException || cause instanceof RuntimeException || cause instanceof Error)
                throw cause;
            throw new ViburDBCPException(cause); // not expected to happen
        }
    }

    protected void logInvokeFailure(Method method, Object[] args, InvocationTargetException e) {
        logger.warn("Pool {}, the invocation of {} with args {} on {} threw:",
                getPoolName(config), method, Arrays.toString(args), target, e);
    }

    protected boolean isClosed() {
        return logicallyClosed.get();
    }

    protected boolean getAndSetClosed() {
        return logicallyClosed.getAndSet(true);
    }

    protected void ensureNotClosed() throws SQLException {
        if (isClosed())
            throw new SQLException(target.getClass().getName() + " is closed.");
    }

    protected void checkQueryRestrictions(String methodName, Object[] args, QueryRestriction restriction) throws SQLException {
        if (restriction != null && args != null && args.length > 0 && args[0] instanceof String
                && !isQueryAllowed((String) args[0], restriction))
            throw new SQLException("Attempted to call " + methodName + " with a restricted SQL query:\n-- " + args[0]);
    }

    protected T getTarget() {
        return target;
    }

    private T unwrap(Class<T> iface) throws SQLException {
        if (isWrapperFor(iface))
            return target;
        throw new SQLException("not a wrapper for " + iface);
    }

    private boolean isWrapperFor(Class<?> iface) {
        return (config.getConnectionRestriction() == null || config.getConnectionRestriction().allowsUnwrapping())
                && iface.isInstance(target);
    }
}
<|MERGE_RESOLUTION|>--- conflicted
+++ resolved
@@ -1,154 +1,151 @@
-/**
- * Copyright 2013 Simeon Malchev
- *
- * Licensed under the Apache License, Version 2.0 (the "License");
- * you may not use this file except in compliance with the License.
- * You may obtain a copy of the License at
- *
- *     http://www.apache.org/licenses/LICENSE-2.0
- *
- * Unless required by applicable law or agreed to in writing, software
- * distributed under the License is distributed on an "AS IS" BASIS,
- * WITHOUT WARRANTIES OR CONDITIONS OF ANY KIND, either express or implied.
- * See the License for the specific language governing permissions and
- * limitations under the License.
- */
-
-package org.vibur.dbcp.proxy;
-
-import org.slf4j.Logger;
-import org.slf4j.LoggerFactory;
-import org.vibur.dbcp.ViburDBCPConfig;
-import org.vibur.dbcp.ViburDBCPException;
-import org.vibur.dbcp.restriction.QueryRestriction;
-
-import java.lang.reflect.InvocationTargetException;
-import java.lang.reflect.Method;
-import java.sql.SQLException;
-import java.util.Arrays;
-import java.util.concurrent.atomic.AtomicBoolean;
-
-<<<<<<< HEAD
-import static org.vibur.dbcp.util.FormattingUtils.getPoolName;
-import static org.vibur.dbcp.util.QueryValidatorUtils.isQueryAllowed;
-=======
-import static org.vibur.dbcp.util.ViburUtils.getPoolName;
->>>>>>> 9582e3c3
-
-/**
-* @author Simeon Malchev
-*/
-public abstract class AbstractInvocationHandler<T> implements TargetInvoker {
-
-    private static final Logger logger = LoggerFactory.getLogger(AbstractInvocationHandler.class);
-
-    /** The real (raw) object which we're dynamically proxy-ing.
-     *  For example, the underlying JDBC Connection, the underlying JDBC Statement, etc. */
-    private final T target;
-    private final ViburDBCPConfig config;
-
-    private final AtomicBoolean logicallyClosed = new AtomicBoolean(false);
-
-    public AbstractInvocationHandler(T target, ViburDBCPConfig config) {
-        if (target == null || config == null)
-            throw new NullPointerException();
-        this.target = target;
-        this.config = config;
-    }
-
-    /** {@inheritDoc} */
-    @SuppressWarnings("unchecked")
-    public final Object invoke(Object proxy, Method method, Object[] args) throws Throwable {
-        if (logger.isTraceEnabled())
-            logger.trace("Calling {} with args {} on {}", method, args, target);
-
-        String methodName = method.getName();
-
-        if (methodName == "equals")
-            return proxy == args[0];
-        if (methodName == "hashCode")
-            return System.identityHashCode(proxy);
-        if (methodName == "toString")
-            return "Proxy for: " + target;
-
-        if (methodName == "unwrap")
-            return unwrap((Class<T>) args[0]);
-        if (methodName == "isWrapperFor")
-            return isWrapperFor((Class<?>) args[0]);
-
-        try {
-            return doInvoke((T) proxy, method, args);
-        } catch (ViburDBCPException e) {
-            logger.error("The invocation of {} with args {} on {} threw:",
-                    method, Arrays.toString(args), target, e);
-            Throwable cause = e.getCause();
-            if (cause instanceof SQLException)
-                throw cause; // throw the original SQLException which have caused the ViburDBCPException
-            throw e; // not expected to happen
-        }
-    }
-
-    /**
-     * By default forwards the call to the original method of the proxied object. This method will be overridden
-     * in the AbstractInvocationHandler subclasses, and will be the place to implement the specific to these
-     * subclasses logic for methods invocation handling.
-     */
-    protected Object doInvoke(T proxy, Method method, Object[] args) throws Throwable {
-        return targetInvoke(method, args);
-    }
-
-    /** {@inheritDoc} */
-    public final Object targetInvoke(Method method, Object[] args) throws Throwable {
-        try {
-            return method.invoke(target, args);  // the real method call on the real underlying (proxied) object
-        } catch (InvocationTargetException e) {
-            logInvokeFailure(method, args, e);
-            Throwable cause = e.getCause();
-            if (cause == null)
-                cause = e;
-            config.getExceptionCollector().addException(cause);
-            if (cause instanceof SQLException || cause instanceof RuntimeException || cause instanceof Error)
-                throw cause;
-            throw new ViburDBCPException(cause); // not expected to happen
-        }
-    }
-
-    protected void logInvokeFailure(Method method, Object[] args, InvocationTargetException e) {
-        logger.warn("Pool {}, the invocation of {} with args {} on {} threw:",
-                getPoolName(config), method, Arrays.toString(args), target, e);
-    }
-
-    protected boolean isClosed() {
-        return logicallyClosed.get();
-    }
-
-    protected boolean getAndSetClosed() {
-        return logicallyClosed.getAndSet(true);
-    }
-
-    protected void ensureNotClosed() throws SQLException {
-        if (isClosed())
-            throw new SQLException(target.getClass().getName() + " is closed.");
-    }
-
-    protected void checkQueryRestrictions(String methodName, Object[] args, QueryRestriction restriction) throws SQLException {
-        if (restriction != null && args != null && args.length > 0 && args[0] instanceof String
-                && !isQueryAllowed((String) args[0], restriction))
-            throw new SQLException("Attempted to call " + methodName + " with a restricted SQL query:\n-- " + args[0]);
-    }
-
-    protected T getTarget() {
-        return target;
-    }
-
-    private T unwrap(Class<T> iface) throws SQLException {
-        if (isWrapperFor(iface))
-            return target;
-        throw new SQLException("not a wrapper for " + iface);
-    }
-
-    private boolean isWrapperFor(Class<?> iface) {
-        return (config.getConnectionRestriction() == null || config.getConnectionRestriction().allowsUnwrapping())
-                && iface.isInstance(target);
-    }
-}
+/**
+ * Copyright 2013 Simeon Malchev
+ *
+ * Licensed under the Apache License, Version 2.0 (the "License");
+ * you may not use this file except in compliance with the License.
+ * You may obtain a copy of the License at
+ *
+ *     http://www.apache.org/licenses/LICENSE-2.0
+ *
+ * Unless required by applicable law or agreed to in writing, software
+ * distributed under the License is distributed on an "AS IS" BASIS,
+ * WITHOUT WARRANTIES OR CONDITIONS OF ANY KIND, either express or implied.
+ * See the License for the specific language governing permissions and
+ * limitations under the License.
+ */
+
+package org.vibur.dbcp.proxy;
+
+import org.slf4j.Logger;
+import org.slf4j.LoggerFactory;
+import org.vibur.dbcp.ViburDBCPConfig;
+import org.vibur.dbcp.ViburDBCPException;
+import org.vibur.dbcp.restriction.QueryRestriction;
+
+import java.lang.reflect.InvocationTargetException;
+import java.lang.reflect.Method;
+import java.sql.SQLException;
+import java.sql.SQLTransientException;
+import java.util.Arrays;
+import java.util.concurrent.atomic.AtomicBoolean;
+
+import static org.vibur.dbcp.util.ViburUtils.getPoolName;
+import static org.vibur.dbcp.util.QueryValidatorUtils.isQueryAllowed;
+
+/**
+* @author Simeon Malchev
+*/
+public abstract class AbstractInvocationHandler<T> implements TargetInvoker {
+
+    private static final Logger logger = LoggerFactory.getLogger(AbstractInvocationHandler.class);
+
+    /** The real (raw) object which we're dynamically proxy-ing.
+     *  For example, the underlying JDBC Connection, the underlying JDBC Statement, etc. */
+    private final T target;
+    private final ViburDBCPConfig config;
+
+    private final AtomicBoolean logicallyClosed = new AtomicBoolean(false);
+
+    public AbstractInvocationHandler(T target, ViburDBCPConfig config) {
+        if (target == null || config == null)
+            throw new NullPointerException();
+        this.target = target;
+        this.config = config;
+    }
+
+    /** {@inheritDoc} */
+    @SuppressWarnings("unchecked")
+    public final Object invoke(Object proxy, Method method, Object[] args) throws Throwable {
+        if (logger.isTraceEnabled())
+            logger.trace("Calling {} with args {} on {}", method, args, target);
+
+        String methodName = method.getName();
+
+        if (methodName == "equals")
+            return proxy == args[0];
+        if (methodName == "hashCode")
+            return System.identityHashCode(proxy);
+        if (methodName == "toString")
+            return "Proxy for: " + target;
+
+        if (methodName == "unwrap")
+            return unwrap((Class<T>) args[0]);
+        if (methodName == "isWrapperFor")
+            return isWrapperFor((Class<?>) args[0]);
+
+        try {
+            return doInvoke((T) proxy, method, args);
+        } catch (ViburDBCPException e) {
+            logger.error("The invocation of {} with args {} on {} threw:",
+                    method, Arrays.toString(args), target, e);
+            Throwable cause = e.getCause();
+            if (cause instanceof SQLException)
+                throw cause; // throw the original SQLException which have caused the ViburDBCPException
+            throw e; // not expected to happen
+        }
+    }
+
+    /**
+     * By default forwards the call to the original method of the proxied object. This method will be overridden
+     * in the AbstractInvocationHandler subclasses, and will be the place to implement the specific to these
+     * subclasses logic for methods invocation handling.
+     */
+    protected Object doInvoke(T proxy, Method method, Object[] args) throws Throwable {
+        return targetInvoke(method, args);
+    }
+
+    /** {@inheritDoc} */
+    public final Object targetInvoke(Method method, Object[] args) throws Throwable {
+        try {
+            return method.invoke(target, args);  // the real method call on the real underlying (proxied) object
+        } catch (InvocationTargetException e) {
+            logInvokeFailure(method, args, e);
+            Throwable cause = e.getCause();
+            if (cause == null)
+                cause = e;
+            config.getExceptionCollector().addException(cause);
+            if (cause instanceof SQLException || cause instanceof RuntimeException || cause instanceof Error)
+                throw cause;
+            throw new ViburDBCPException(cause); // not expected to happen
+        }
+    }
+
+    protected void logInvokeFailure(Method method, Object[] args, InvocationTargetException e) {
+        logger.warn("Pool {}, the invocation of {} with args {} on {} threw:",
+                getPoolName(config), method, Arrays.toString(args), target, e);
+    }
+
+    protected boolean isClosed() {
+        return logicallyClosed.get();
+    }
+
+    protected boolean getAndSetClosed() {
+        return logicallyClosed.getAndSet(true);
+    }
+
+    protected void ensureNotClosed() throws SQLException {
+        if (isClosed())
+            throw new SQLException(target.getClass().getName() + " is closed.");
+    }
+
+    protected void checkQueryRestrictions(String methodName, Object[] args, QueryRestriction restriction) throws SQLException {
+        if (restriction != null && args != null && args.length > 0 && args[0] instanceof String
+                && !isQueryAllowed((String) args[0], restriction))
+            throw new SQLException("Attempted to call " + methodName + " with a restricted SQL query:\n-- " + args[0]);
+    }
+
+    protected T getTarget() {
+        return target;
+    }
+
+    private T unwrap(Class<T> iface) throws SQLException {
+        if (isWrapperFor(iface))
+            return target;
+        throw new SQLException("not a wrapper for " + iface);
+    }
+
+    private boolean isWrapperFor(Class<?> iface) {
+        return (config.getConnectionRestriction() == null || config.getConnectionRestriction().allowsUnwrapping())
+                && iface.isInstance(target);
+    }
+}